--- conflicted
+++ resolved
@@ -81,16 +81,10 @@
   foldfix = false;
   disableExtension = false;
   enableNeovim = false;
-<<<<<<< HEAD
   neovimPath = '';
   gdefault = false;
   substituteGlobalFlag = false; // Deprecated in favor of gdefault
-=======
-  neovimPath = 'nvim';
-  enableVimrc = false;
   vimrcPath = '';
-  substituteGlobalFlag = false;
->>>>>>> 2ceb817e
   cursorStylePerMode: IModeSpecificStrings<string> = {
     normal: 'line',
     insert: 'block',
