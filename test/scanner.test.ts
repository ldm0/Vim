import * as assert from 'assert';
import * as lexerState from '../src/cmd_line/scanner';

suite("Cmd line tests - lexer state", () => {

	test("can init lexer state", () => {
		var state = new lexerState.Scanner("dog");
		assert.equal(state.input, "dog");
	});
	
	test("can detect EOF with empty input", () => {
		var state = new lexerState.Scanner("");
		assert.ok(state.isAtEof);
	});

	test("next() returns EOF at EOF", () => {
		var state = new lexerState.Scanner("");
		assert.equal(state.next(), lexerState.Scanner.EOF);
		assert.equal(state.next(), lexerState.Scanner.EOF);
		assert.equal(state.next(), lexerState.Scanner.EOF);
	});		

<<<<<<< HEAD
    test("next() can scan", () => {
        var state = new lexerState.Scanner("dog");
        assert.equal(state.next(), "d");
        assert.equal(state.next(), "o");
        assert.equal(state.next(), "g");
        assert.equal(state.next(), lexerState.Scanner.EOF);
    });
    
    test("can emit", () => {
        var state = new lexerState.Scanner("dog cat");
        state.next();
        state.next();
        state.next();
        assert.equal(state.emit(), "dog");
        state.next();
        state.next();
        state.next();
        state.next();
        assert.equal(state.emit(), " cat");        
    });
=======
	test("next() can scan", () => {
		var state = new lexerState.Scanner("dog");
		assert.equal(state.next(), "d");
		assert.equal(state.next(), "o");
		assert.equal(state.next(), "g")
		assert.equal(state.next(), lexerState.Scanner.EOF);
	});
	
	test("can emit", () => {
		var state = new lexerState.Scanner("dog cat");
		state.next();
		state.next();
		state.next();
		assert.equal(state.emit(), "dog");
		state.next();
		state.next();
		state.next();
		state.next();
		assert.equal(state.emit(), " cat");		
	});
>>>>>>> 396006bf

	test("can ignore", () => {
		var state = new lexerState.Scanner("dog cat");
		state.next();
		state.next();
		state.next();
		state.next();
		state.ignore();
		state.next();
		state.next();
		state.next();
		assert.equal(state.emit(), "cat");		
	});	
});
<|MERGE_RESOLUTION|>--- conflicted
+++ resolved
@@ -1,79 +1,56 @@
-import * as assert from 'assert';
-import * as lexerState from '../src/cmd_line/scanner';
-
-suite("Cmd line tests - lexer state", () => {
-
-	test("can init lexer state", () => {
-		var state = new lexerState.Scanner("dog");
-		assert.equal(state.input, "dog");
-	});
-	
-	test("can detect EOF with empty input", () => {
-		var state = new lexerState.Scanner("");
-		assert.ok(state.isAtEof);
-	});
-
-	test("next() returns EOF at EOF", () => {
-		var state = new lexerState.Scanner("");
-		assert.equal(state.next(), lexerState.Scanner.EOF);
-		assert.equal(state.next(), lexerState.Scanner.EOF);
-		assert.equal(state.next(), lexerState.Scanner.EOF);
-	});		
-
-<<<<<<< HEAD
-    test("next() can scan", () => {
-        var state = new lexerState.Scanner("dog");
-        assert.equal(state.next(), "d");
-        assert.equal(state.next(), "o");
-        assert.equal(state.next(), "g");
-        assert.equal(state.next(), lexerState.Scanner.EOF);
-    });
-    
-    test("can emit", () => {
-        var state = new lexerState.Scanner("dog cat");
-        state.next();
-        state.next();
-        state.next();
-        assert.equal(state.emit(), "dog");
-        state.next();
-        state.next();
-        state.next();
-        state.next();
-        assert.equal(state.emit(), " cat");        
-    });
-=======
-	test("next() can scan", () => {
-		var state = new lexerState.Scanner("dog");
-		assert.equal(state.next(), "d");
-		assert.equal(state.next(), "o");
-		assert.equal(state.next(), "g")
-		assert.equal(state.next(), lexerState.Scanner.EOF);
-	});
-	
-	test("can emit", () => {
-		var state = new lexerState.Scanner("dog cat");
-		state.next();
-		state.next();
-		state.next();
-		assert.equal(state.emit(), "dog");
-		state.next();
-		state.next();
-		state.next();
-		state.next();
-		assert.equal(state.emit(), " cat");		
-	});
->>>>>>> 396006bf
-
-	test("can ignore", () => {
-		var state = new lexerState.Scanner("dog cat");
-		state.next();
-		state.next();
-		state.next();
-		state.next();
-		state.ignore();
-		state.next();
-		state.next();
-		state.next();
-		assert.equal(state.emit(), "cat");		
-	});	
-});
+import * as assert from 'assert';
+import * as lexerState from '../src/cmd_line/scanner';
+
+suite("Cmd line tests - lexer state", () => {
+
+	test("can init lexer state", () => {
+		var state = new lexerState.Scanner("dog");
+		assert.equal(state.input, "dog");
+	});
+	
+	test("can detect EOF with empty input", () => {
+		var state = new lexerState.Scanner("");
+		assert.ok(state.isAtEof);
+	});
+
+	test("next() returns EOF at EOF", () => {
+		var state = new lexerState.Scanner("");
+		assert.equal(state.next(), lexerState.Scanner.EOF);
+		assert.equal(state.next(), lexerState.Scanner.EOF);
+		assert.equal(state.next(), lexerState.Scanner.EOF);
+	});		
+
+	test("next() can scan", () => {
+		var state = new lexerState.Scanner("dog");
+		assert.equal(state.next(), "d");
+		assert.equal(state.next(), "o");
+		assert.equal(state.next(), "g");
+		assert.equal(state.next(), lexerState.Scanner.EOF);
+	});
+	
+	test("can emit", () => {
+		var state = new lexerState.Scanner("dog cat");
+		state.next();
+		state.next();
+		state.next();
+		assert.equal(state.emit(), "dog");
+		state.next();
+		state.next();
+		state.next();
+		state.next();
+		assert.equal(state.emit(), " cat");		
+	});
+
+	test("can ignore", () => {
+		var state = new lexerState.Scanner("dog cat");
+		state.next();
+		state.next();
+		state.next();
+		state.next();
+		state.ignore();
+		state.next();
+		state.next();
+		state.next();
+		assert.equal(state.emit(), "cat");		
+	});	
+});