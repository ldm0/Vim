import * as vscode from 'vscode';

export type Digraph = [string, number | number[]];

export interface IModeSpecificStrings<T> {
  normal: T | undefined;
  insert: T | undefined;
  visual: T | undefined;
  visualline: T | undefined;
  visualblock: T | undefined;
  replace: T | undefined;
}

export interface IKeyRemapping {
  before: string[];
  after?: string[];
  commands?: ({ command: string; args: any[] } | string)[];
}

export interface IVimrcKeyRemapping {
  keyRemapping: IKeyRemapping;
  keyRemappingType: string;
}

export interface IAutoSwitchInputMethod {
  enable: boolean;
  defaultIM: string;
  switchIMCmd: string;
  obtainIMCmd: string;
}

export interface IDebugConfiguration {
  /**
   * Boolean indicating whether all logs should be suppressed
   * This value overrides both `loggingLevelForAlert` and `loggingLevelForConsole`
   */
  silent: boolean;

  /**
   * Maximum level of messages to show as VS Code information message
   */
  loggingLevelForAlert: 'error' | 'warn' | 'info' | 'verbose' | 'debug';

  /**
   * Maximum level of messages to log to console.
   */
  loggingLevelForConsole: 'error' | 'warn' | 'info' | 'verbose' | 'debug';
}

export interface IHighlightedYankConfiguration {
  /**
   * Boolean indicating whether yank highlighting should be enabled.
   */
  enable: boolean;

  /**
   * Color of the yank highlight.
   */
  color: string;

  /**
   * Color of the text being highlighted.
   */
  textColor: string | undefined;

  /**
   * Duration in milliseconds of the yank highlight.
   */
  duration: number;
}

export interface ICamelCaseMotionConfiguration {
  /**
   * Enable CamelCaseMotion plugin or not
   */
  enable: boolean;
}

export interface IConfiguration {
  /**
   * Use the system's clipboard when copying.
   */
  useSystemClipboard: boolean;

  /**
   * Enable ctrl- actions that would override existing VSCode actions.
   */
  useCtrlKeys: boolean;

  /**
   * Override default VSCode copy behavior.
   */
  overrideCopy: boolean;

  /**
   * Width in characters to word-wrap to.
   */
  textwidth: number;

  /**
   * Should we highlight incremental search matches?
   */
  hlsearch: boolean;

  /**
   * Ignore case when searching with / or ?.
   */
  ignorecase: boolean;

  /**
   * In / or ?, default to ignorecase=true unless the user types a capital
   * letter.
   */
  smartcase: boolean;

  /**
   * Indent automatically?
   */
  autoindent: boolean;

  /**
   * CamelCaseMotion plugin options
   */
  camelCaseMotion: ICamelCaseMotionConfiguration;

  /**
   * Use EasyMotion plugin?
   */
  easymotion: boolean;

  /**
   * Use ReplaceWithRegister plugin?
   */
  replaceWithRegister: boolean;

  /**
   * Use sneak plugin?
   */
  sneak: boolean;

  /**
   * Case sensitivity is determined by 'ignorecase' and 'smartcase'
   */
  sneakUseIgnorecaseAndSmartcase: boolean;

  /**
   * Use single-character `sneak` instead of Vim's native `f`"
   */
  sneakReplacesF: boolean;

  /**
   * Use surround plugin?
   */
  surround: boolean;

  /**
   * Easymotion marker appearance settings
   */
  easymotionMarkerBackgroundColor: string;
  easymotionMarkerForegroundColorOneChar: string;
  easymotionMarkerForegroundColorTwoChar: string;
  easymotionMarkerWidthPerChar: number;
  easymotionMarkerHeight: number;
  easymotionMarkerFontFamily: string;
  easymotionMarkerFontSize: string;
  easymotionMarkerFontWeight: string;
  easymotionMarkerYOffset: number;
  easymotionKeys: string;

  /**
   * Timeout in milliseconds for remapped commands.
   */
  timeout: number;

  /**
   * Display partial commands on status bar?
   */
  showcmd: boolean;

  /**
   * Display mode name text on status bar?
   */
  showmodename: boolean;

  /**
   * What key should <leader> map to in key remappings?
   */
  leader: string;

  /**
   * How much search or command history should be remembered
   */
  history: number;

  /**
   * Show results of / or ? search as user is typing?
   */
  incsearch: boolean;

  /**
   * Start in insert mode?
   */
  startInInsertMode: boolean;

  /**
   * Enable changing of the status bar color based on mode
   */
  statusBarColorControl: boolean;

  /**
   * Status bar colors to change to based on mode
   */
  statusBarColors: IModeSpecificStrings<string | string[]>;

  /**
   * Extension debugging settings
   */
  debug: IDebugConfiguration;

  /**
   * Color of search highlights.
   */
  searchHighlightColor: string;
  searchHighlightTextColor: string;

  /**
   * Yank highlight settings.
   */
  highlightedyank: IHighlightedYankConfiguration;

  /**
   * Size of a tab character.
   */
  tabstop: number;

  /**
   * Type of cursor user is using native to vscode
   */
  editorCursorStyle: vscode.TextEditorCursorStyle | undefined;

  /**
   * Use spaces when the user presses tab?
   */
  expandtab: boolean;

  /**
   * Show line numbers
   */
  number: boolean;

  /**
   * Show relative line numbers?
   */
  relativenumber: boolean;

  /**
   * keywords contain alphanumeric characters and '_'.
   * If not configured `editor.wordSeparators` is used
   */
  iskeyword: string;

  /**
   * In visual mode, start a search with * or # using the current selection
   */
  visualstar: boolean;

  /**
   * Does dragging with the mouse put you into visual mode
   */
  mouseSelectionGoesIntoVisualMode: boolean;

  /**
   * Includes trailing whitespace when changing word.
   */
  changeWordIncludesWhitespace: boolean;

  /**
   * Uses a hack to fix moving around folds.
   */
  foldfix: boolean;

  /**
   * "Soft"-disabling of extension.
   * Differs from VS Code's disablng of the extension as the extension
   * will still be loaded and activated, but all functionality will be disabled.
   */
  disableExtension: boolean;

  /**
   * Neovim
   */
  enableNeovim: boolean;
  neovimPath: string;

  /**
<<<<<<< HEAD
   * Automatically apply the `/g` flag to substitute commands.
=======
   * .vimrc
   */
  enableVimrc: boolean;
  vimrcPath: string;

  /**
   * Automatically apply the /g flag to substitute commands.
>>>>>>> 2ceb817e
   */
  gdefault: boolean;
  substituteGlobalFlag: boolean; // Deprecated in favor of gdefault

  /**
   * InputMethodSwicher
   */
  autoSwitchInputMethod: IAutoSwitchInputMethod;

  /**
   * Keybindings
   */
  insertModeKeyBindings: IKeyRemapping[];
  insertModeKeyBindingsNonRecursive: IKeyRemapping[];
  normalModeKeyBindings: IKeyRemapping[];
  normalModeKeyBindingsNonRecursive: IKeyRemapping[];
  visualModeKeyBindings: IKeyRemapping[];
  visualModeKeyBindingsNonRecursive: IKeyRemapping[];

  insertModeKeyBindingsMap: Map<string, IKeyRemapping>;
  insertModeKeyBindingsNonRecursiveMap: Map<string, IKeyRemapping>;
  normalModeKeyBindingsMap: Map<string, IKeyRemapping>;
  normalModeKeyBindingsNonRecursiveMap: Map<string, IKeyRemapping>;
  visualModeKeyBindingsMap: Map<string, IKeyRemapping>;
  visualModeKeyBindingsNonRecursiveMap: Map<string, IKeyRemapping>;

  /**
   * Comma-separated list of motion keys that should wrap to next/previous line.
   */
  whichwrap: string;

  cursorStylePerMode: IModeSpecificStrings<string>;

  /**
   * Threshold to report changed lines to status bar
   */
  report: number;

  /**
   * User-defined digraphs
   */
  digraphs: { [shortcut: string]: Digraph };

  /**
   * Searches wrap around the end of the file.
   */
  wrapscan: boolean;

  /**
   * Number of lines to scroll with CTRL-U and CTRL-D commands. Set to 0 to use a half page scroll.
   */
  scroll: number;

  /**
   * When `true` the commands listed below move the cursor to the first non-blank of the line. When
   * `false` the cursor is kept in the same column (if possible). This applies to the commands:
   * `<C-d>`, `<C-u>`, `<C-b>`, `<C-f>`, `G`, `H`, `M`, `L`, `gg`, and to the commands `d`, `<<`
   * and `>>` with a linewise operator.
   */
  startofline: boolean;
}<|MERGE_RESOLUTION|>--- conflicted
+++ resolved
@@ -293,17 +293,13 @@
   neovimPath: string;
 
   /**
-<<<<<<< HEAD
+   * .vimrc
+   */
+  enableVimrc: boolean;
+
+  vimrcPath: string;
+  /**
    * Automatically apply the `/g` flag to substitute commands.
-=======
-   * .vimrc
-   */
-  enableVimrc: boolean;
-  vimrcPath: string;
-
-  /**
-   * Automatically apply the /g flag to substitute commands.
->>>>>>> 2ceb817e
    */
   gdefault: boolean;
   substituteGlobalFlag: boolean; // Deprecated in favor of gdefault
